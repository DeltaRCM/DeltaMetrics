--- conflicted
+++ resolved
@@ -1089,8 +1089,4 @@
             bin_width = (bins[1:] - bins[:-1])
             bin_cent = bins[:-1] + (bin_width/2)
             ax.bar(bin_cent, hist, width=bin_width,
-<<<<<<< HEAD
-                   edgecolor=CNs[n], facecolor=CNs[n], **kwargs)
-=======
-                edgecolor=CNs[n], facecolor=CNs[n], **kwargs)
->>>>>>> 5d034d5e
+                   edgecolor=CNs[n], facecolor=CNs[n], **kwargs)